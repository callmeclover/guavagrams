<<<<<<< HEAD
use std::ops::AddAssign;
=======
use std::{
    ops::AddAssign
};
>>>>>>> c49a3842

use ratatui::{
    layout::Rect,
    style::{Color, Style, Styled},
    text::Line,
    widgets::{Paragraph, Widget},
};

use crate::grid::{Coordinate, GridIndex, SharedGrid};

#[derive(Clone)]
pub struct Camera {
    pub grid: SharedGrid,
    pub cursor: Coordinate,
    current_screen_space: Rect,
}

impl Camera {
    pub fn new(grid: SharedGrid) -> Self {
        Self {
            grid,
            cursor: Coordinate::default(),
            current_screen_space: Rect::default(),
        }
    }

    pub fn put(&self, letter: char) -> bool {
        let mut handle = self.grid.lock().unwrap();
        if handle[self.cursor].is_some() {
            return false;
        }
        handle[self.cursor].get_or_insert(letter);
        true
    }

    pub fn pick_up(&self) -> Option<char> {
        let tile: Option<char> = self.grid.lock().unwrap()[self.cursor];
        self.grid.lock().unwrap()[self.cursor] = None;
        tile
    }
}

impl AddAssign<Coordinate> for Camera {
    fn add_assign(&mut self, rhs: Coordinate) {
        self.cursor += rhs;
    }
}
#[allow(clippy::cast_possible_truncation)]
impl Widget for &mut Camera {
    fn render(self, area: ratatui::prelude::Rect, buf: &mut ratatui::prelude::Buffer)
    where
        Self: Sized,
    {
        self.current_screen_space = area;
        let text: Vec<Line> = {
            let mut output: Vec<Line> = Vec::new();
            let cursor_index: GridIndex = self.cursor.into();
            let clamped_y = cursor_index.1.clamp(
                u8::MIN.wrapping_sub(1) + area.height as u8 / 2,
                u8::MAX.wrapping_sub(1) - area.height as u8 / 2,
            );
            let clamped_x = cursor_index.0.clamp(
                u8::MIN.wrapping_add(1) + area.width as u8 / 4,
                u8::MAX.wrapping_add(1) - area.width as u8 / 4,
            );

            for y in (clamped_y - (area.height / 2) as u8)..(clamped_y + (area.height / 2) as u8) {
                let mut line: Line = Line::default();
                for x in (clamped_x - (area.width / 4) as u8)..(clamped_x + (area.width / 4) as u8)
                {
                    let span = if GridIndex(x, y) == cursor_index {
                        self.grid.lock().unwrap()[GridIndex(x, y)]
                            .unwrap_or('.')
                            .to_string()
                            .set_style(Style::new().fg(Color::Black).bg(Color::White))
                    } else {
                        self.grid.lock().unwrap()[GridIndex(x, y)]
                            .unwrap_or('.')
                            .to_string()
                            .set_style(Style::default())
                    };
                    line.push_span(span);
                    line.push_span(" ");
                }
                output.push(line);
            }
            output
        };

        Paragraph::new(text).render(area, buf);
    }
}<|MERGE_RESOLUTION|>--- conflicted
+++ resolved
@@ -1,10 +1,4 @@
-<<<<<<< HEAD
 use std::ops::AddAssign;
-=======
-use std::{
-    ops::AddAssign
-};
->>>>>>> c49a3842
 
 use ratatui::{
     layout::Rect,
