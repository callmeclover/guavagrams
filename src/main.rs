mod camera;
mod dictionary;
mod grid;
mod util;

use std::{
    collections::HashSet,
    path::PathBuf,
    rc::Rc,
    sync::{Arc, Mutex},
    time::{Duration, Instant},
};

use camera::Camera;
use color_eyre::Result;
use crossterm::event::{self, Event, KeyCode, KeyEventKind, KeyModifiers};
use dictionary::{get_dictionary, list_dictionaries, Distribution};
use grid::{Coordinate, Grid, SharedGrid};
use itertools::Itertools;
use rand::{rngs::ThreadRng, seq::SliceRandom};
use ratatui::{
    layout::Rect,
    prelude::*,
    style::Styled,
    widgets::{Block, BorderType, Borders, Paragraph, Wrap},
    Frame,
};
use util::{format_duration, format_tile_list};

#[derive(Clone)]
struct GameState {
    dictionary: HashSet<String>,
    camera: Camera,
    distribution: Distribution,
    tileset: (Vec<char>, Vec<char>),
    game_start: Instant,
    game_end: Option<Instant>,
}

#[allow(clippy::cast_sign_loss, clippy::cast_possible_truncation)]
fn main() -> Result<()> {
    color_eyre::install()?;


    let dictionary_list: Vec<PathBuf> = list_dictionaries();
    let dictionary: HashSet<String> = get_dictionary(&dictionary_list[0])?;

    let grid: SharedGrid = Arc::new(Mutex::new(Grid::new()));
    let mut state: GameState = GameState {
        dictionary,
        camera: Camera::new(grid),
        distribution: Distribution::Bananagrams,
        tileset: {
            let mut pile: Vec<char> = Distribution::Bananagrams.create_pile(144);
            let mut hand: Vec<char> = Distribution::pull_from_pile(&mut pile, 21).unwrap();
            hand.sort_unstable();
            (pile, hand)
        },
        game_start: Instant::now(),
        game_end: None,
    };

    let mut status: Span = "".set_style(Style::new().fg(Color::Black).bg(Color::White));

    let mut terminal = ratatui::init();
    loop {
        terminal
            .draw(|frame: &mut Frame| {
                let layout: Rc<[Rect]> = Layout::default()
                    .direction(Direction::Horizontal)
                    .constraints(vec![Constraint::Percentage(50), Constraint::Percentage(50)])
                    .spacing(1)
                    .split(Rect::new(
                        0,
                        0,
                        frame.area().width,
                        frame.area().height,
                    ));

                let block: Block = Block::default()
                    .borders(Borders::ALL)
                    .border_type(BorderType::Double)
                    .title(format!(
                        " Game, ({}) ",
                        format_duration(
                            state
                                .game_end
                                .unwrap_or_else(Instant::now)
                                .duration_since(state.game_start)
                        )
                    ))
                    .title_bottom(status.clone())
                    .title_alignment(Alignment::Center);
                let block_layout: Rc<[Rect]> = Layout::default()
                    .direction(Direction::Vertical)
                    .constraints(vec![Constraint::Percentage(50), Constraint::Percentage(50)])
                    .spacing(1)
                    .split(Rect::new(
                        block.inner(layout[0]).x,
                        block.inner(layout[0]).y,
                        block.inner(layout[0]).width,
                        block.inner(layout[0]).height,
                    ));

                let tiles_block: Block = Block::default()
                    .border_type(BorderType::Plain)
                    .borders(Borders::TOP)
                    .title("Your Tiles")
                    .title_alignment(Alignment::Center);

                frame.render_widget(&block, layout[0]);

                let keys = [
                    ("↑/↓/←/→", "Move"),
                    ("Any Letter", "Place"),
                    ("Del", "Pick Up"),
                    ("Ctrl + Any Letter", "Trade In"),
                    ("Shift + G", "Peel/Guavagrams!"),
                    ("Shift + Q/Esc", "Quit"),
                ];
                let mut lines = vec![
                    Line::raw(format!("Coordinates: {}", state.camera.cursor)),
                    Line::raw(format!("Tiles left in pile: {}", state.tileset.0.len())),
                    Line::default(),
                ];

                lines.append(
                    &mut keys
                        .iter()
                        .map(|(key, desc)| {
                            let key: Span = Span::styled(format!(" {key} "), Style::new().cyan());
                            let desc: Span = Span::styled(format!(" {desc} "), Style::default());
                            Line::from(vec![key, desc])
                        })
                        .collect_vec(),
                );

                frame.render_widget(Paragraph::new(lines), block_layout[0]);
                frame.render_widget(&tiles_block, block_layout[1]);
                frame.render_widget(
                    Paragraph::new(Text::from(format_tile_list(&state.tileset.1)))
                        .wrap(Wrap { trim: false }),
                    tiles_block.inner(block_layout[1]),
                );
                frame.render_widget(&mut state.camera, layout[1]);
            })
            .expect("failed to draw frame");

        if event::poll(Duration::from_millis(50))? {
            match event_handler(&mut state) {
                Ok(response) => match response {
                    EventResponse::Quit => break,
<<<<<<< HEAD
=======
                    EventResponse::ResetStatus => {
                        status = String::new().set_style(Style::default());
                    }
>>>>>>> c49a3842
                    EventResponse::ChangeStatus(new_status) => status = new_status,
                    EventResponse::Pass => continue,
                },
                Err(exception) => {
                    status = exception.to_string().set_style(Style::new().fg(Color::Red));
                }
            }
        }
    }
    ratatui::restore();

    Ok(())
}

#[derive(PartialEq, Eq, Clone)]
enum EventResponse {
    Pass,
    ChangeStatus(Span<'static>),
    Quit,
}

/// The event logic.
fn event_handler(state: &mut GameState) -> Result<EventResponse, Error> {
    if let Event::Key(event) = event::read().expect("failed to read event") {
        if event.kind == KeyEventKind::Press {
            match event.code {
                // Quit game
                KeyCode::Esc | KeyCode::Char('Q') => return Ok(EventResponse::Quit),

                // Movement controls
                KeyCode::Right => state.camera += Coordinate(1, 0),
                KeyCode::Left => state.camera += Coordinate(-1, 0),
                KeyCode::Up => state.camera += Coordinate(0, 1),
                KeyCode::Down => state.camera += Coordinate(0, -1),

                // Letter controls
                KeyCode::Char('G') => {
                    if !state.tileset.1.is_empty() {
                        return Err(Error::HandHasTiles);
                    }

                    let handle = state.camera.grid.lock().unwrap();
                    handle.validate_connectivity()?;
                    Grid::validate_words(&handle.scan_for_words(), &state.dictionary)?;
                    drop(handle);

                    if state.tileset.0.is_empty() {
                        state.game_end = Some(Instant::now());
                        return Ok(EventResponse::ChangeStatus(
                            "Guavagrams!".set_style(Style::new().fg(Color::Green)),
                        ));
                    }
                    state
                        .tileset
                        .1
                        .append(&mut Distribution::pull_from_pile(&mut state.tileset.0, 1)?);
                    return Ok(EventResponse::ChangeStatus(
                        "Peel!".set_style(Style::new().fg(Color::Green)),
                    ));
                }
                KeyCode::Char(letter)
                    if event.modifiers.contains(KeyModifiers::CONTROL)
                        && state.tileset.1.contains(&letter)
                        && state.game_end.is_none() =>
                {
                    if state.tileset.0.len() >= 3 {
                        state
                            .tileset
                            .1
                            .append(&mut Distribution::pull_from_pile(&mut state.tileset.0, 3)?);
                        state.tileset.0.push(
                            state.tileset.1.remove(
                                state
                                    .tileset
                                    .1
                                    .iter()
                                    .position(|x: &char| *x == letter)
                                    .unwrap(),
                            ),
                        );
                        state.tileset.0.shuffle(&mut ThreadRng::default());
                    }
                }
                KeyCode::Char(letter)
                    if (letter.is_lowercase() || !letter.is_alphabetic())
                        && state.distribution.contains_letter(letter)
                        && state.tileset.1.contains(&letter)
                        && state.game_end.is_none() =>
                {
                    // Check if a tile was actually put down before removing it from our hand.
                    if state.camera.put(letter) {
                        state.tileset.1.remove(
                            state
                                .tileset
                                .1
                                .iter()
                                .position(|x: &char| *x == letter)
                                .unwrap(),
                        );
                    }
                }
                KeyCode::Backspace if state.game_end.is_none() => {
                    if let Some(tile) = state.camera.pick_up() {
                        state.tileset.1.push(tile);
                    }
                }
                _ => (),
            }
        }
    }

    Ok(EventResponse::Pass)
}

#[derive(Debug, thiserror::Error, Clone)]
pub enum Error {
    #[error("Not all words are connected!")]
    WordsNotConnected,
    #[error("Invalid word \"{0}\"!")]
    InvalidWord(String),
    #[error("The pile's all out of tiles, or there isn't enough to pull! Call Guavagrams!")]
    NoMoreTiles,
    #[error("You still have tiles in your hand!")]
    HandHasTiles,
}<|MERGE_RESOLUTION|>--- conflicted
+++ resolved
@@ -150,12 +150,6 @@
             match event_handler(&mut state) {
                 Ok(response) => match response {
                     EventResponse::Quit => break,
-<<<<<<< HEAD
-=======
-                    EventResponse::ResetStatus => {
-                        status = String::new().set_style(Style::default());
-                    }
->>>>>>> c49a3842
                     EventResponse::ChangeStatus(new_status) => status = new_status,
                     EventResponse::Pass => continue,
                 },
